--- conflicted
+++ resolved
@@ -63,7 +63,7 @@
     @SuppressWarnings("deprecation")
     @Override
     public final com.google.datastore.v1beta3.Value toProto(P value) {
-      com.google.datastore.v1beta3.Value.Builder builder = 
+      com.google.datastore.v1beta3.Value.Builder builder =
           com.google.datastore.v1beta3.Value.newBuilder();
       builder.setExcludeFromIndexes(value.excludeFromIndexes());
       builder.setMeaning(value.meaning());
@@ -193,28 +193,19 @@
 
   @Override
   @SuppressWarnings("unchecked")
-<<<<<<< HEAD
-  protected com.google.datastore.v1beta3.Value toPb() {
-=======
-  DatastoreV1.Value toPb() {
->>>>>>> 44a1533d
+  com.google.datastore.v1beta3.Value toPb() {
     return type().getMarshaller().toProto(this);
   }
 
   static Value<?> fromPb(com.google.datastore.v1beta3.Value proto) {
     ValueTypeCase descriptorId = proto.getValueTypeCase();
     ValueType valueType = ValueType.getByDescriptorId(descriptorId.getNumber());
-    return valueType == null ? RawValue.MARSHALLER.fromProto(proto).build() 
+    return valueType == null ? RawValue.MARSHALLER.fromProto(proto).build()
         : valueType.getMarshaller().fromProto(proto).build();
   }
 
   @Override
-<<<<<<< HEAD
-  protected Object fromPb(byte[] bytesPb) throws InvalidProtocolBufferException {
+  Object fromPb(byte[] bytesPb) throws InvalidProtocolBufferException {
     return fromPb(com.google.datastore.v1beta3.Value.parseFrom(bytesPb));
-=======
-  Object fromPb(byte[] bytesPb) throws InvalidProtocolBufferException {
-    return fromPb(DatastoreV1.Value.parseFrom(bytesPb));
->>>>>>> 44a1533d
   }
 }