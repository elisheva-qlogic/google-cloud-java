--- conflicted
+++ resolved
@@ -43,22 +43,14 @@
           .add("https://www.googleapis.com/auth/cloud-platform")
           .add("https://www.googleapis.com/auth/datastore")
           .build();
-<<<<<<< HEAD
-
-  private static final long serialVersionUID = -5853552236134770089L;
+  private static final boolean DEFAULT_TIMESTAMPS_IN_SNAPSHOTS_ENABLED = false;
+
+  private static final long serialVersionUID = -5853552236134770090L;
 
   private final String databaseId;
+  private final boolean timestampsInSnapshotsEnabled;
   private final TransportChannelProvider channelProvider;
   private final CredentialsProvider credentialsProvider;
-=======
-  private static final String DEFAULT_HOST = FirestoreSettings.getDefaultEndpoint();
-  private static final String DEFAULT_DATABASE_ID = "(default)";
-  private static final boolean DEFAULT_TIMESTAMPS_IN_SNAPSHOTS_ENABLED = false;
-  private static final long serialVersionUID = -5853552236134770088L;
-
-  private final String databaseId;
-  private final boolean timestampsInSnapshotsEnabled;
->>>>>>> 91d36ab7
 
   public static class DefaultFirestoreFactory implements FirestoreFactory {
 
@@ -115,35 +107,28 @@
 
   public static class Builder extends ServiceOptions.Builder<Firestore, FirestoreOptions, Builder> {
 
-<<<<<<< HEAD
     private String databaseId = FirestoreDefaults.INSTANCE.getDatabaseId();
+    private boolean timestampsInSnapshotsEnabled = DEFAULT_TIMESTAMPS_IN_SNAPSHOTS_ENABLED;
     private TransportChannelProvider channelProvider =
         FirestoreDefaults.INSTANCE.getDefaultTransportChannelProvider();
     private CredentialsProvider credentialsProvider =
         FirestoreDefaults.INSTANCE.getDefaultCredentialsProvider();
-=======
-    private String databaseId = DEFAULT_DATABASE_ID;
-    private boolean timestampsInSnapshotsEnabled = DEFAULT_TIMESTAMPS_IN_SNAPSHOTS_ENABLED;
->>>>>>> 91d36ab7
 
     private Builder() {}
 
     private Builder(FirestoreOptions options) {
       super(options);
-<<<<<<< HEAD
       this.databaseId = options.databaseId;
+      this.timestampsInSnapshotsEnabled = options.timestampsInSnapshotsEnabled;
       this.channelProvider = options.channelProvider;
       this.credentialsProvider = options.credentialsProvider;
-=======
-      timestampsInSnapshotsEnabled = options.timestampsInSnapshotsEnabled;
->>>>>>> 91d36ab7
     }
 
     /**
      * Sets the {@link TransportOptions} to use with this Firestore client.
      *
      * @param transportOptions A GrpcTransportOptions object that defines the transport options for
-     * this client.
+     *     this client.
      */
     @Nonnull
     @Override
@@ -157,11 +142,10 @@
     }
 
     /**
-<<<<<<< HEAD
      * Sets the {@link TransportChannelProvider} to use with this Firestore client.
      *
      * @param channelProvider A InstantiatingGrpcChannelProvider object that defines the transport
-     * provider for this client.
+     *     provider for this client.
      */
     @Nonnull
     public Builder setChannelProvider(@Nonnull TransportChannelProvider channelProvider) {
@@ -177,7 +161,7 @@
      * Sets the {@link CredentialsProvider} to use with this Firestore client.
      *
      * @param credentialsProvider A CredentialsProvider object that defines the credential provider
-     * for this client.
+     *     for this client.
      */
     @Nonnull
     public Builder setCredentialsProvider(@Nonnull CredentialsProvider credentialsProvider) {
@@ -190,8 +174,12 @@
      *
      * @param databaseId The Firestore database ID to use with this client.
      */
-    public Builder setDatabaseId(String databaseId) {
-=======
+    public Builder setDatabaseId(@Nonnull String databaseId) {
+      this.databaseId = databaseId;
+      return this;
+    }
+
+    /**
      * Enables the use of {@link com.google.cloud.Timestamp Timestamps} for timestamp fields in
      * {@link DocumentSnapshot DocumentSnapshots}.
      *
@@ -218,13 +206,6 @@
       return this;
     }
 
-    @Nonnull
-    public Builder setDatabaseId(@Nonnull String databaseId) {
->>>>>>> 91d36ab7
-      this.databaseId = databaseId;
-      return this;
-    }
-
     @Override
     @Nonnull
     public FirestoreOptions build() {
@@ -237,12 +218,9 @@
     super(FirestoreFactory.class, FirestoreRpcFactory.class, builder, new FirestoreDefaults());
 
     this.databaseId = builder.databaseId;
-<<<<<<< HEAD
     this.channelProvider = builder.channelProvider;
     this.credentialsProvider = builder.credentialsProvider;
-=======
     this.timestampsInSnapshotsEnabled = builder.timestampsInSnapshotsEnabled;
->>>>>>> 91d36ab7
   }
 
   private static class FirestoreDefaults implements ServiceDefaults<Firestore, FirestoreOptions> {
@@ -250,8 +228,7 @@
 
     private final String HOST = FirestoreSettings.getDefaultEndpoint();
     private final String DATABASE_ID = "(default)";
-    private final TransportOptions TRANSPORT_OPTIONS =
-        getDefaultTransportOptionsBuilder().build();
+    private final TransportOptions TRANSPORT_OPTIONS = getDefaultTransportOptionsBuilder().build();
     private final TransportChannelProvider CHANNEL_PROVIDER =
         getDefaultTransportChannelProviderBuilder().build();
     private final CredentialsProvider CREDENTIALS_PROVIDER =
